--- conflicted
+++ resolved
@@ -1,10 +1,6 @@
 {
   "name": "open-headers-app",
-<<<<<<< HEAD
-  "version": "2.3.1",
-=======
   "version": "2.3.2",
->>>>>>> 2f8e7f1a
   "description": "Companion app for Open Headers - Manages dynamic sources from files, environment variables, and HTTP endpoints",
   "main": "dist-webpack/main.js",
   "scripts": {
